--- conflicted
+++ resolved
@@ -186,7 +186,6 @@
         )?;
 
         self.send_internal(&EdmAtCmdWrapper(StoreCurrentConfig), false)?;
-<<<<<<< HEAD
 
         self.software_reset()?;
 
@@ -196,8 +195,6 @@
             nb::block!(self.timer.wait()).map_err(|_| Error::Timer)?;
             while self.handle_urc()? {}
         }
-=======
->>>>>>> d4eac5b9
 
         if self.firmware_version()? < FirmwareVersion::new(8, 0, 0) {
             self.config.network_up_bug = true;
@@ -286,7 +283,6 @@
                     Err(_) => return Err(Error::Timer),
                 }
             }
-<<<<<<< HEAD
         }
         Ok(())
     }
@@ -319,8 +315,6 @@
                 }
                 Err(_) => return Err(Error::Timer),
             }
-=======
->>>>>>> d4eac5b9
         }
 
         Ok(())
@@ -866,19 +860,13 @@
 
     /// Is the module attached to a WiFi
     ///
-<<<<<<< HEAD
     // TODO: handle this case for better stability
     // WiFi connection can disconnect momentarily, but if the network state does not change
     // the current context is safe.
-=======
-    /// WiFi connection can disconnect momentarily, but if the network state does not change
-    /// the current context is safe.
->>>>>>> d4eac5b9
     pub fn attached_to_wifi(&self) -> Result<(), Error> {
         if let Some(ref con) = self.wifi_connection {
             if !self.initialized {
                 Err(Error::Uninitialized)
-<<<<<<< HEAD
             // } else if !(con.network_state == NetworkState::Attached) {
             } else if !con.is_connected() {
                 if con.wifi_state == WiFiState::Connected {
@@ -886,10 +874,6 @@
                 } else {
                     Err(Error::WifiState(con.wifi_state))
                 }
-=======
-            } else if !(con.network_state == NetworkState::Attached) {
-                Err(Error::WifiState(con.wifi_state))
->>>>>>> d4eac5b9
             } else {
                 Ok(())
             }
