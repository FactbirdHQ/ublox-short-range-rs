use crate::{
    command::data_mode::*,
    command::{
        data_mode::responses::ConnectPeerResponse,
        edm::{EdmAtCmdWrapper, EdmDataCommand},
    },
    wifi::peer_builder::PeerUrlBuilder,
    UbloxClient,
};
use atat::Clock;
use embedded_hal::digital::blocking::OutputPin;
/// Handles receiving data from sockets
/// implements TCP and UDP for WiFi client
use embedded_nal::{nb, SocketAddr, TcpClientStack};

use ublox_sockets::{Error, SocketHandle, TcpSocket, TcpState};

use super::EGRESS_CHUNK_SIZE;

impl<C, CLK, RST, const TIMER_HZ: u32, const N: usize, const L: usize> TcpClientStack
    for UbloxClient<C, CLK, RST, TIMER_HZ, N, L>
where
    C: atat::AtatClient,
    CLK: Clock<TIMER_HZ>,
    RST: OutputPin,
{
    type Error = Error;

    // Only return a SocketHandle to reference into the SocketSet owned by the UbloxClient,
    // as the Socket object itself provides no value without accessing it though the client.
    type TcpSocket = SocketHandle;

    /// Open a new TCP socket to the given address and port. The socket starts in the unconnected state.
    fn socket(&mut self) -> Result<Self::TcpSocket, Self::Error> {
        if let Some(ref mut sockets) = self.sockets {
            // Check if there are any unused sockets available
            if sockets.len() >= sockets.capacity() {
                // Check if there are any sockets closed by remote, and close it
                // if it has exceeded its timeout, in order to recycle it.
                if sockets.recycle(self.timer.now()) {
                    return Err(Error::SocketSetFull);
                }
            }

            defmt::debug!("[TCP] Opening socket");
            if let Some(ref con) = self.wifi_connection {
                if !self.initialized || !con.is_connected() {
                    return Err(Error::Illegal);
                }
            } else {
                return Err(Error::Illegal);
            }

            sockets.add(TcpSocket::new(0)).map_err(|e| {
                defmt::error!("[TCP] Opening socket Error: {:?}", e);
                e
            })
        } else {
            Err(Error::Illegal)
        }
    }

    /// Connect to the given remote host and port.
    fn connect(
        &mut self,
        socket: &mut Self::TcpSocket,
        remote: SocketAddr,
    ) -> nb::Result<(), Self::Error> {
        if self.sockets.is_none() {
            return Err(Error::Illegal.into());
        }

        defmt::debug!("[TCP] Connect socket");
        if let Some(ref con) = self.wifi_connection {
            if !self.initialized || !con.is_connected() {
                return Err(nb::Error::Other(Error::Illegal));
            }
        } else {
            return Err(nb::Error::Other(Error::Illegal));
        }

        let url = PeerUrlBuilder::new()
            .address(&remote)
            .creds(self.security_credentials.clone())
            .tcp()
            .map_err(|_| Error::Unaddressable)?;

<<<<<<< HEAD
        // If no socket is found we stop here
=======
        let ConnectPeerResponse { peer_handle } = self
            .send_internal(&EdmAtCmdWrapper(ConnectPeer { url: &url }), false)
            .map_err(|_| Error::Unaddressable)?;

>>>>>>> 12a86d5c
        let mut tcp = self
            .sockets
            .as_mut()
            .unwrap()
            .get::<TcpSocket<TIMER_HZ, L>>(*socket)
            .map_err(Self::Error::from)?;

        tcp.set_state(TcpState::WaitingForConnect(remote));

        match self
            .send_internal(&EdmAtCmdWrapper(ConnectPeer { url: &url }), false)
            .map_err(|_| Error::Unaddressable)
        {
            Ok(resp) => {
                let mut tcp = self
                    .sockets
                    .as_mut()
                    .unwrap()
                    .get::<TcpSocket<TIMER_HZ, L>>(*socket)
                    .map_err(Self::Error::from)?;
                *socket = SocketHandle(resp.peer_handle);
                tcp.update_handle(*socket);
            }
            Err(e) => {
                let mut tcp = self
                    .sockets
                    .as_mut()
                    .unwrap()
                    .get::<TcpSocket<TIMER_HZ, L>>(*socket)
                    .map_err(Self::Error::from)?;
                tcp.set_state(TcpState::Created);
                return Err(nb::Error::Other(e));
            }
        }

        defmt::trace!("[TCP] Connecting socket: {:?} to url: {=str}", socket, url);

        // TODO: Timeout?
        while {
            matches!(
                self.sockets
                    .as_mut()
                    .unwrap()
                    .get::<TcpSocket<TIMER_HZ, L>>(*socket)
                    .map_err(Self::Error::from)?
                    .state(),
                TcpState::WaitingForConnect(_)
            )
        } {
            self.spin().map_err(|_| Error::Illegal)?;
        }
        Ok(())
    }

    /// Check if this socket is still connected
    fn is_connected(&mut self, socket: &Self::TcpSocket) -> Result<bool, Self::Error> {
        if let Some(ref mut sockets) = self.sockets {
            if let Some(ref con) = self.wifi_connection {
                if !self.initialized || !con.is_connected() {
                    return Ok(false);
                }
            } else {
                return Ok(false);
            }

            let tcp = sockets.get::<TcpSocket<TIMER_HZ, L>>(*socket)?;
            Ok(tcp.is_connected())
        } else {
            Err(Error::Illegal)
        }
    }

    /// Write to the stream. Returns the number of bytes written is returned
    /// (which may be less than `buffer.len()`), or an error.
    fn send(
        &mut self,
        socket: &mut Self::TcpSocket,
        buffer: &[u8],
    ) -> nb::Result<usize, Self::Error> {
        if let Some(ref mut sockets) = self.sockets {
            if let Some(ref con) = self.wifi_connection {
                if !self.initialized || !con.is_connected() {
                    return Err(Error::Illegal.into());
                }
            } else {
                return Err(Error::Illegal.into());
            }

            let tcp = sockets
                .get::<TcpSocket<TIMER_HZ, L>>(*socket)
                .map_err(|e| nb::Error::Other(e.into()))?;

            if !tcp.is_connected() {
                return Err(Error::SocketClosed.into());
            }

            let channel = *self
                .edm_mapping
                .channel_id(socket)
                .ok_or(nb::Error::Other(Error::SocketClosed))?;

            for chunk in buffer.chunks(EGRESS_CHUNK_SIZE) {
                self.send_internal(
                    &EdmDataCommand {
                        channel,
                        data: chunk,
                    },
                    true,
                )
                .map_err(|_| nb::Error::Other(Error::Unaddressable))?;
            }
            Ok(buffer.len())
        } else {
            Err(Error::Illegal.into())
        }
    }

    fn receive(
        &mut self,
        socket: &mut Self::TcpSocket,
        buffer: &mut [u8],
    ) -> nb::Result<usize, Self::Error> {
        self.spin().map_err(|_| nb::Error::Other(Error::Illegal))?;
        if let Some(ref mut sockets) = self.sockets {
            let mut tcp = sockets
                .get::<TcpSocket<TIMER_HZ, L>>(*socket)
                .map_err(Self::Error::from)?;

            Ok(tcp.recv_slice(buffer).map_err(Self::Error::from)?)
        } else {
            Err(Error::Illegal.into())
        }
    }

    /// Close an existing TCP socket.
    fn close(&mut self, socket: Self::TcpSocket) -> Result<(), Self::Error> {
        if let Some(ref mut sockets) = self.sockets {
            defmt::debug!("[TCP] Closing socket: {:?}", socket);
            // If the socket is not found it is already removed
            if let Ok(ref tcp) = sockets.get::<TcpSocket<TIMER_HZ, L>>(socket) {
                // If socket is not closed that means a connection excists which has to be closed
                if !matches!(
                    tcp.state(),
                    TcpState::ShutdownForWrite(_) | TcpState::Created
                ) {
                    let peer_handle = tcp.handle();
                    match self.send_at(ClosePeerConnection { peer_handle }) {
                        Err(crate::error::Error::AT(atat::Error::InvalidResponse)) | Ok(_) => (),
                        Err(_) => return Err(Error::Unaddressable),
                    }
                } else {
                    // No connection exists the socket should be removed from the set here
                    sockets.remove(socket)?;
                }
            }
            Ok(())
        } else {
            Err(Error::Illegal)
        }
    }
}

// impl<C, CLK, RST, const N: usize, const L: usize> TcpFullStack for UbloxClient<C, CLK, RST, N, L>
// where
//     C: atat::AtatClient,
//     CLK: Clock,
//     RST: OutputPin,
//     Generic<CLK::T>: TryInto<Milliseconds>,
// {
//     fn bind(&mut self, socket: &mut Self::TcpSocket, local_port: u16) -> Result<(), Self::Error> {
//         todo!()
//     }

//     fn listen(&mut self, socket: &mut Self::TcpSocket) -> Result<(), Self::Error> {
//         todo!()
//     }

//     fn accept(
// 		&mut self,
// 		socket: &mut Self::TcpSocket,
// 	) -> nb::Result<(Self::TcpSocket, SocketAddr), Self::Error> {
//         todo!()
//     }
// }<|MERGE_RESOLUTION|>--- conflicted
+++ resolved
@@ -85,14 +85,7 @@
             .tcp()
             .map_err(|_| Error::Unaddressable)?;
 
-<<<<<<< HEAD
         // If no socket is found we stop here
-=======
-        let ConnectPeerResponse { peer_handle } = self
-            .send_internal(&EdmAtCmdWrapper(ConnectPeer { url: &url }), false)
-            .map_err(|_| Error::Unaddressable)?;
-
->>>>>>> 12a86d5c
         let mut tcp = self
             .sockets
             .as_mut()
